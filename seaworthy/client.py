--- conflicted
+++ resolved
@@ -1,11 +1,8 @@
-<<<<<<< HEAD
-import time
-=======
 """
 A requests-based HTTP client for interacting with containers that have
 forwarded ports.
 """
->>>>>>> af38cf32
+import time
 
 import hyperlink
 
